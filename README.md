# SpikingJelly
![GitHub last commit](https://img.shields.io/github/last-commit/fangwei123456/spikingjelly) [![Documentation Status](https://readthedocs.org/projects/spikingjelly/badge/?version=latest)](https://spikingjelly.readthedocs.io/zh_CN/latest) [![PyPI](https://img.shields.io/pypi/v/spikingjelly)](https://pypi.org/project/spikingjelly) [![PyPI - Python Version](https://img.shields.io/pypi/pyversions/spikingjelly)](https://pypi.org/project/spikingjelly) ![repo size](https://img.shields.io/github/repo-size/fangwei123456/spikingjelly)

English | [中文(Chinese)](./README_cn.md)

![demo](./docs/source/_static/logo/demo.png)

SpikingJelly is an open-source deep learning framework for Spiking Neural Network (SNN) based on [PyTorch](https://pytorch.org/).

The documentation of SpikingJelly is written in both English and Chinese: https://spikingjelly.readthedocs.io.

- [Installation](#installation)
- [Build SNN In An Unprecedented Simple Way](#build-snn-in-an-unprecedented-simple-way)
- [Fast And Handy ANN-SNN Conversion](#fast-and-handy-ann-snn-conversion)
- [CUDA-Enhanced Neuron](#cuda-enhanced-neuron)
- [Device Supports](#device-supports)
- [Neuromorphic Datasets Supports](#neuromorphic-datasets-supports)
- [Tutorials](#Tutorials)
- [Publications and Citation](#publications-and-citation)
- [Contribution](#contribution)
- [About](#about)

## Installation

Note that SpikingJelly is based on PyTorch. Please make sure that you have installed PyTorch before you install SpikingJelly.

**Version notes**

The odd version number is the developing version, which is updated with GitHub/OpenI repository. The even version number is the stable version and available at PyPI. 

The default doc is for the latest developing version. If you are using the  stable version, do not forget to switch to the doc in the corresponding version.

From the version `0.0.0.0.14`, modules including `clock_driven` and `event_driven` are renamed. Please refer to the tutorial [Migrate From Old Versions](https://spikingjelly.readthedocs.io/zh_CN/0.0.0.0.14/activation_based_en/migrate_from_legacy.html).

If you use an old version of SpikingJelly, you may encounter some fatal bugs. Refer to [Bugs History with Releases](./bugs.md) for more details.

**Docs for different versions:**

- [zero](https://spikingjelly.readthedocs.io/zh_CN/zero/)
- [0.0.0.0.4](https://spikingjelly.readthedocs.io/zh_CN/0.0.0.0.4/#index-en)
- [0.0.0.0.6](https://spikingjelly.readthedocs.io/zh_CN/0.0.0.0.6/#index-en)
- [0.0.0.0.8](https://spikingjelly.readthedocs.io/zh_CN/0.0.0.0.8/#index-en)
- [0.0.0.0.10](https://spikingjelly.readthedocs.io/zh_CN/0.0.0.0.10/#index-en)
- [0.0.0.0.12](https://spikingjelly.readthedocs.io/zh_CN/0.0.0.0.12/#index-en)
- [0.0.0.0.14](https://spikingjelly.readthedocs.io/zh_CN/0.0.0.0.14/#index-en)
- [latest](https://spikingjelly.readthedocs.io/zh_CN/latest/#index-en)

**Install the last stable version from** [**PyPI**](https://pypi.org/project/spikingjelly/):

```bash
pip install spikingjelly
```

**Install the latest developing version from the source code**:

From [GitHub](https://github.com/fangwei123456/spikingjelly):
```bash
git clone https://github.com/fangwei123456/spikingjelly.git
cd spikingjelly
python setup.py install
```
From [OpenI](https://openi.pcl.ac.cn/OpenI/spikingjelly):
```bash
git clone https://openi.pcl.ac.cn/OpenI/spikingjelly.git
cd spikingjelly
python setup.py install
```
## Build SNN In An Unprecedented Simple Way

SpikingJelly is user-friendly. Building SNN with SpikingJelly is as simple as building ANN in PyTorch:

```python
nn.Sequential(
        layer.Flatten(),
        layer.Linear(28 * 28, 10, bias=False),
        neuron.LIFNode(tau=tau, surrogate_function=surrogate.ATan())
        )
```

This simple network with a Poisson encoder can achieve 92% accuracy on MNIST test dataset. Read refer to the tutorial for more details. You can also run this code in Python terminal for training on classifying MNIST:

```python
python -m spikingjelly.activation_based.examples.lif_fc_mnist -tau 2.0 -T 100 -device cuda:0 -b 64 -epochs 100 -data-dir <PATH to MNIST> -amp -opt adam -lr 1e-3 -j 8
```

## Fast And Handy ANN-SNN Conversion

SpikingJelly implements a relatively general ANN-SNN Conversion interface. Users can realize the conversion through PyTorch. What's more, users can customize the conversion mode. 

```python
class ANN(nn.Module):
    def __init__(self):
        super().__init__()
        self.network = nn.Sequential(
            nn.Conv2d(1, 32, 3, 1),
            nn.BatchNorm2d(32, eps=1e-3),
            nn.ReLU(),
            nn.AvgPool2d(2, 2),

            nn.Conv2d(32, 32, 3, 1),
            nn.BatchNorm2d(32, eps=1e-3),
            nn.ReLU(),
            nn.AvgPool2d(2, 2),

            nn.Conv2d(32, 32, 3, 1),
            nn.BatchNorm2d(32, eps=1e-3),
            nn.ReLU(),
            nn.AvgPool2d(2, 2),

            nn.Flatten(),
            nn.Linear(32, 10)
        )

    def forward(self,x):
        x = self.network(x)
        return x
```

This simple network with analog encoding can achieve 98.44% accuracy after conversion on MNIST test dataset. Read the tutorial for more details. You can also run this code in Python terminal for training on classifying MNIST using converted model:

```python
>>> import spikingjelly.activation_based.ann2snn.examples.cnn_mnist as cnn_mnist
>>> cnn_mnist.main()
```

## CUDA-Enhanced Neuron

SpikingJelly provides two backends for multi-step neurons. You can use the user-friendly `torch` backend for easily coding and debugging, and use `cupy` backend for faster training speed.

The following figure compares execution time of two backends of Multi-Step LIF neurons (`float32`):

<img src="./docs/source/_static/tutorials/activation_based/11_cext_neuron_with_lbl/exe_time_fb.png" alt="exe_time_fb"  />

`float16` is also provided by the `cupy` backend and can be used in [automatic mixed precision training](https://pytorch.org/docs/stable/notes/amp_examples.html).

To use the `cupy` backend, please install [CuPy](https://docs.cupy.dev/en/stable/install.html). Note that the `cupy` backend only supports GPU, while the `torch` backend supports both CPU and GPU.

## Device Supports

-   [x] Nvidia GPU
-   [x] CPU

As simple as using PyTorch.

```python
>>> net = nn.Sequential(layer.Flatten(), layer.Linear(28 * 28, 10, bias=False), neuron.LIFNode(tau=tau))
>>> net = net.to(device) # Can be CPU or CUDA devices
```

## Neuromorphic Datasets Supports
SpikingJelly includes the following neuromorphic datasets:

| Dataset | Source |
| -------------- | ------------------------------------------------------------ |
| ASL-DVS        | [Graph-based Object Classification for Neuromorphic Vision Sensing](https://openaccess.thecvf.com/content_ICCV_2019/html/Bi_Graph-Based_Object_Classification_for_Neuromorphic_Vision_Sensing_ICCV_2019_paper.html) |
| CIFAR10-DVS    | [CIFAR10-DVS: An Event-Stream Dataset for Object Classification](https://internal-journal.frontiersin.org/articles/10.3389/fnins.2017.00309/full) |
| DVS128 Gesture | [A Low Power, Fully Event-Based Gesture Recognition System](https://openaccess.thecvf.com/content_cvpr_2017/html/Amir_A_Low_Power_CVPR_2017_paper.html) |
| ES-ImageNet    | [ES-ImageNet: A Million Event-Stream Classification Dataset for Spiking Neural Networks](https://www.frontiersin.org/articles/10.3389/fnins.2021.726582/full) |
| HARDVS | [HARDVS: Revisiting Human Activity Recognition with Dynamic Vision Sensors](https://arxiv.org/abs/2211.09648) |
| N-Caltech101   | [Converting Static Image Datasets to Spiking Neuromorphic Datasets Using Saccades](https://www.frontiersin.org/articles/10.3389/fnins.2015.00437/full) |
| N-MNIST        | [Converting Static Image Datasets to Spiking Neuromorphic Datasets Using Saccades](https://www.frontiersin.org/articles/10.3389/fnins.2015.00437/full) |
| Nav Gesture    | [Event-Based Gesture Recognition With Dynamic Background Suppression Using Smartphone Computational Capabilities](https://www.frontiersin.org/articles/10.3389/fnins.2020.00275/full) |
| Spiking Heidelberg Digits (SHD) | [The Heidelberg Spiking Data Sets for the Systematic Evaluation of Spiking Neural Networks](https://doi.org/10.1109/TNNLS.2020.3044364) |

Users can use both the origin event data and frame data integrated by SpikingJelly:

```python
import torch
from torch.utils.data import DataLoader
from spikingjelly.datasets import pad_sequence_collate, padded_sequence_mask
from spikingjelly.datasets.dvs128_gesture import DVS128Gesture

# Set the root directory for the dataset
root_dir = 'D:/datasets/DVS128Gesture'
# Load event dataset
event_set = DVS128Gesture(root_dir, train=True, data_type='event')
event, label = event_set[0]
# Print the keys and their corresponding values in the event data
for k in event.keys():
    print(k, event[k])

# t [80048267 80048277 80048278 ... 85092406 85092538 85092700]
# x [49 55 55 ... 60 85 45]
# y [82 92 92 ... 96 86 90]
# p [1 0 0 ... 1 0 0]
# label 0

# Load a dataset with fixed frame numbers
fixed_frames_number_set = DVS128Gesture(root_dir, train=True, data_type='frame', frames_number=20, split_by='number')
# Randomly select two frames and print their shapes
rand_index = torch.randint(low=0, high=fixed_frames_number_set.__len__(), size=[2])
for i in rand_index:
    frame, label = fixed_frames_number_set[i]
    print(f'frame[{i}].shape=[T, C, H, W]={frame.shape}')

# frame[308].shape=[T, C, H, W]=(20, 2, 128, 128)
# frame[453].shape=[T, C, H, W]=(20, 2, 128, 128)

# Load a dataset with fixed duration and print the shapes of the first 5 samples
fixed_duration_frame_set = DVS128Gesture(root_dir, data_type='frame', duration=1000000, train=True)
for i in range(5):
    x, y = fixed_duration_frame_set[i]
    print(f'x[{i}].shape=[T, C, H, W]={x.shape}')

# x[0].shape=[T, C, H, W]=(6, 2, 128, 128)
# x[1].shape=[T, C, H, W]=(6, 2, 128, 128)
# x[2].shape=[T, C, H, W]=(5, 2, 128, 128)
# x[3].shape=[T, C, H, W]=(5, 2, 128, 128)
# x[4].shape=[T, C, H, W]=(7, 2, 128, 128)

# Create a data loader for the fixed duration frame dataset and print the shapes and sequence lengths
train_data_loader = DataLoader(fixed_duration_frame_set, collate_fn=pad_sequence_collate, batch_size=5)
for x, y, x_len in train_data_loader:
    print(f'x.shape=[N, T, C, H, W]={tuple(x.shape)}')
    print(f'x_len={x_len}')
    mask = padded_sequence_mask(x_len)  # mask.shape = [T, N]
    print(f'mask=\n{mask.t().int()}')
    break

# x.shape=[N, T, C, H, W]=(5, 7, 2, 128, 128)
# x_len=tensor([6, 6, 5, 5, 7])
# mask=
# tensor([[1, 1, 1, 1, 1, 1, 0],
#         [1, 1, 1, 1, 1, 1, 0],
#         [1, 1, 1, 1, 1, 0, 0],
#         [1, 1, 1, 1, 1, 0, 0],
#         [1, 1, 1, 1, 1, 1, 1]], dtype=torch.int32)
```
More datasets will be included in the future.

<<<<<<< HEAD
If some datasets' download links are not available for some users, the users can download from the OpenI mirror:
=======
If some dataset's download links are not available for some users, the users can download from the OpenI mirror:
>>>>>>> b7c329ca

https://openi.pcl.ac.cn/OpenI/spikingjelly/datasets?type=0

All datasets saved in the OpenI mirror are allowable by their license or author's agreement.

## Tutorials

SpikingJelly provides elaborate tutorials. Here are some tutorials:

| Figure                                                       | Tutorial                                                     |
| ------------------------------------------------------------ | ------------------------------------------------------------ |
| ![basic_concept](./docs/source/_static/tutorials/activation_based/basic_concept/step-by-step.png) | [Basic Conception](https://spikingjelly.readthedocs.io/zh_CN/0.0.0.0.14/activation_based_en/basic_concept.html) |
| ![neuron](./docs/source/_static/tutorials/activation_based/neuron/0.png) | [Neuron](https://spikingjelly.readthedocs.io/zh_CN/0.0.0.0.14/activation_based_en/neuron.html) |
| ![lif_fc_mnist](./docs/source/_static/tutorials/activation_based/lif_fc_mnist/2d_heatmap.png) | [Single Fully Connected Layer SNN to Classify MNIST](https://spikingjelly.readthedocs.io/zh_CN/0.0.0.0.14/activation_based_en/lif_fc_mnist.html) |
| ![conv_fashion_mnist](./docs/source/_static/tutorials/activation_based/conv_fashion_mnist/visualization/2/s_0.png) | [Convolutional SNN to Classify FMNIST](https://spikingjelly.readthedocs.io/zh_CN/0.0.0.0.14/activation_based_en/conv_fashion_mnist.html) |
| ![ann2snn](./docs/source/_static/tutorials/activation_based/5_ann2snn/2.png) | [ANN2SNN](https://spikingjelly.readthedocs.io/zh_CN/0.0.0.0.14/activation_based_en/ann2snn.html) |
| ![neuromorphic_datasets](./docs/source/_static/tutorials/activation_based/neuromorphic_datasets/dvsg.gif) | [Neuromorphic Datasets Processing](https://spikingjelly.readthedocs.io/zh_CN/0.0.0.0.14/activation_based_en/neuromorphic_datasets.html) |
| ![classify_dvsg](./docs/source/_static/tutorials/activation_based/classify_dvsg/network.png) | [Classify DVS Gesture](https://spikingjelly.readthedocs.io/zh_CN/0.0.0.0.14/activation_based_en/classify_dvsg.html) |
| ![recurrent_connection_and_stateful_synapse](./docs/source/_static/tutorials/activation_based/recurrent_connection_and_stateful_synapse/ppt/nets.png) | [Recurrent Connection and Stateful Synapse](https://spikingjelly.readthedocs.io/zh_CN/0.0.0.0.14/activation_based_en/recurrent_connection_and_stateful_synapse.html) |
| ![stdp_learning](./docs/source/_static/tutorials/activation_based/stdp/mstdp.png) | [STDP Learning](https://spikingjelly.readthedocs.io/zh_CN/0.0.0.0.14/activation_based_en/stdp.html) |

Other tutorials that are not listed here are also available at the document https://spikingjelly.readthedocs.io.

## Publications and Citation

Publications using SpikingJelly are recorded in [Publications](./publications.md). If you use SpikingJelly in your paper, you can also add it to this table by pull request.

If you use SpikingJelly in your work, please cite it as follows:

```
@article{
doi:10.1126/sciadv.adi1480,
author = {Wei Fang  and Yanqi Chen  and Jianhao Ding  and Zhaofei Yu  and Timothée Masquelier  and Ding Chen  and Liwei Huang  and Huihui Zhou  and Guoqi Li  and Yonghong Tian },
title = {SpikingJelly: An open-source machine learning infrastructure platform for spike-based intelligence},
journal = {Science Advances},
volume = {9},
number = {40},
pages = {eadi1480},
year = {2023},
doi = {10.1126/sciadv.adi1480},
URL = {https://www.science.org/doi/abs/10.1126/sciadv.adi1480},
eprint = {https://www.science.org/doi/pdf/10.1126/sciadv.adi1480},
abstract = {Spiking neural networks (SNNs) aim to realize brain-inspired intelligence on neuromorphic chips with high energy efficiency by introducing neural dynamics and spike properties. As the emerging spiking deep learning paradigm attracts increasing interest, traditional programming frameworks cannot meet the demands of the automatic differentiation, parallel computation acceleration, and high integration of processing neuromorphic datasets and deployment. In this work, we present the SpikingJelly framework to address the aforementioned dilemma. We contribute a full-stack toolkit for preprocessing neuromorphic datasets, building deep SNNs, optimizing their parameters, and deploying SNNs on neuromorphic chips. Compared to existing methods, the training of deep SNNs can be accelerated 11×, and the superior extensibility and flexibility of SpikingJelly enable users to accelerate custom models at low costs through multilevel inheritance and semiautomatic code generation. SpikingJelly paves the way for synthesizing truly energy-efficient SNN-based machine intelligence systems, which will enrich the ecology of neuromorphic computing. Motivation and introduction of the software framework SpikingJelly for spiking deep learning.}}
```

## Contribution

You can read the issues and get the problems to be solved and latest development plans. We welcome all users to join the discussion of development plans, solve issues, and send pull requests.

Not all API documents are written in both English and Chinese. We welcome users to complete translation (from English to Chinese, or from Chinese to English).

## About

[Multimedia Learning Group, Institute of Digital Media (NELVT), Peking University](https://pkuml.org/) and [Peng Cheng Laboratory](http://www.szpclab.com/) are the main developers of SpikingJelly.

<img src="./docs/source/_static/logo/pku.png" alt="PKU" width="160" />

<img src="./docs/source/_static/logo/pcl.png" alt="PCL" width="160" />

The list of developers can be found [here](https://github.com/fangwei123456/spikingjelly/graphs/contributors).
<|MERGE_RESOLUTION|>--- conflicted
+++ resolved
@@ -228,11 +228,7 @@
 ```
 More datasets will be included in the future.
 
-<<<<<<< HEAD
-If some datasets' download links are not available for some users, the users can download from the OpenI mirror:
-=======
 If some dataset's download links are not available for some users, the users can download from the OpenI mirror:
->>>>>>> b7c329ca
 
 https://openi.pcl.ac.cn/OpenI/spikingjelly/datasets?type=0
 
